--- conflicted
+++ resolved
@@ -279,13 +279,7 @@
    * @dev Sets the minimum duration before a policy can be triggered
    * @param minDuration_ The new minimum duration in seconds.
    */
-<<<<<<< HEAD
-  function setMinDuration(
-    uint40 minDuration_
-  ) external onlyComponentRole(ORACLE_ADMIN_ROLE) whenNotPaused {
-=======
   function setMinDuration(uint40 minDuration_) external onlyComponentRole(ORACLE_ADMIN_ROLE) whenNotPaused {
->>>>>>> d102cd1a
     _state.minDuration = uint32(minDuration_);
     _parameterChanged(IAccessManager.GovernanceActions.rmFiller2, uint256(minDuration_), false);
   }
@@ -294,13 +288,7 @@
    * @dev Changes the price oracle
    * @param oracle_ The new price oracle to use.
    */
-<<<<<<< HEAD
-  function setOracle(
-    IPriceOracle oracle_
-  ) external onlyComponentRole(ORACLE_ADMIN_ROLE) whenNotPaused {
-=======
   function setOracle(IPriceOracle oracle_) external onlyComponentRole(ORACLE_ADMIN_ROLE) whenNotPaused {
->>>>>>> d102cd1a
     require(address(oracle_) != address(0), "PriceRiskModule: oracle_ cannot be the zero address");
     _state.oracle = oracle_;
     _parameterChanged(IAccessManager.GovernanceActions.rmFiller3, uint256(uint160(address(oracle_))), false);

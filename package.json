--- conflicted
+++ resolved
@@ -31,12 +31,8 @@
   },
   "dependencies": {
     "@chainlink/contracts": "^0.6.1",
-<<<<<<< HEAD
-    "@ensuro/core": "^2.7.0",
+    "@ensuro/core": "^2.8.0-beta1",
     "@ensuro/swaplibrary": "^0.1.1",
-=======
-    "@ensuro/core": "^2.8.0-beta1",
->>>>>>> d102cd1a
     "@openzeppelin/contracts": "^4.9.2",
     "@openzeppelin/contracts-upgradeable": "^4.9.2",
     "@uniswap/v3-periphery": "^1.4.4"

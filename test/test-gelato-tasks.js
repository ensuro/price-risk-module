const { expect } = require("chai");
const hre = require("hardhat");
const { ethers } = hre;
const { MaxUint256, ZeroAddress } = ethers;
const helpers = require("@nomicfoundation/hardhat-network-helpers");
const { anyValue } = require("@nomicfoundation/hardhat-chai-matchers/withArgs");

const {
  _E,
  _W,
  accessControlMessage,
  amountFunction,
  getTransactionEvent,
  grantComponentRole,
  grantRole,
  makePolicyId,
  getRole,
} = require("@ensuro/core/js/utils");
const {
  addEToken,
  addRiskModule,
  deployPool,
  deployPremiumsAccount,
  initForkCurrency,
  setupChain,
} = require("@ensuro/core/js/test-utils");

const { HOUR } = require("@ensuro/core/js/constants");

const CURRENCY_DECIMALS = 6;
const _A = amountFunction(CURRENCY_DECIMALS);

const ADDRESSES = {
  // polygon mainnet addresses
  AUTOMATE: "0x527a819db1eb0e34426297b03bae11F2f8B3A19E",
  USDC: "0x2791Bca1f2de4661ED88A30C99A7a9449Aa84174",
  USDCWhale: "0xe7804c37c13166fF0b37F5aE0BB07A3aEbb6e245", // Random account with lot of USDC
  WMATIC: "0x0d500B1d8E8eF31E21C99d1Db9A6444d3ADf1270",
  ETH: "0xEeeeeEeeeEeEeeEeEeEeeEEEeeeeEeeeeeeeEEeE",
  SwapRouter: "0xE592427A0AEce92De3Edee1F18E0157C05861564",
};

// enum
const Module = {
  RESOLVER: 0,
  TIME: 1,
  PROXY: 2,
  SINGLE_EXEC: 3,
};

// enum
const Protocols = {
  undefined: 0,
  uniswap: 1,
};

function rightPaddedFunctionSelector(contract, signature) {
  return BigInt(contract.interface.getFunction(signature).selector) << BigInt(256 - 32);
}

hre.upgrades.silenceWarnings();

describe("Test Gelato Task Creation / Execution", function () {
  it("ForwardPayoutAutomation can be constructed with policy pool and gelato's address", async () => {
    const { pool, ForwardPayoutAutomation, automate } = await helpers.loadFixture(forwardPayoutAutomationFixture);
    await expect(ForwardPayoutAutomation.deploy(pool, automate, ADDRESSES.WMATIC)).not.to.be.reverted;

    await expect(ForwardPayoutAutomation.deploy(pool, automate, ZeroAddress)).to.be.revertedWith(
      "PayoutAutomationBaseGelato: WETH address cannot be zero"
    );
  });

  it("Should never allow reinitialization", async () => {
    const { fpa, lp, oracle } = await helpers.loadFixture(forwardPayoutAutomationFixture);

    let swapCustomParams = ethers.utils.defaultAbiCoder.encode(
      ["uint24", "address"],
      [_A("0.0005"), ADDRESSES.SwapRouter]
    );

    await expect(
<<<<<<< HEAD
      fpa.initialize("Another Name", "SYMB", lp.address, oracle.address, [Protocols.uniswap, _W(0), swapCustomParams])
=======
      fpa.initialize("Another Name", "SYMB", lp, oracle, ADDRESSES.SwapRouter, _A("0.0005"))
>>>>>>> d102cd1a
    ).to.be.revertedWith("Initializable: contract is already initialized");
  });

  it("Should check event methods are only callable by the pool", async () => {
    const { fpa, pool, lp } = await helpers.loadFixture(forwardPayoutAutomationFixture);

    await expect(fpa.connect(lp).onPayoutReceived(pool.address, lp.address, 1, 0)).to.be.revertedWith(
      "PayoutAutomationBase: The caller must be the PolicyPool"
    );

    await expect(fpa.connect(lp).onPolicyExpired(pool.address, lp.address, 12)).to.be.revertedWith(
      "PayoutAutomationBase: The caller must be the PolicyPool"
    );
  });

  it("Requires all parameters on initialization", async () => {
    const { pool, ForwardPayoutAutomation, automate, oracle, admin } =
      await helpers.loadFixture(forwardPayoutAutomationFixture);

    const fpa = await ForwardPayoutAutomation.deploy(pool, automate, ADDRESSES.WMATIC);
    await fpa.waitForDeployment();

    let swapCustomParams = ethers.utils.defaultAbiCoder.encode(
      ["uint24", "address"],
      [_A("0.0005"), ADDRESSES.SwapRouter]
    );

    await expect(
<<<<<<< HEAD
      fpa.initialize("The Name", "SYMB", admin.address, oracle.address, [Protocols.uniswap, _W(0), swapCustomParams])
    ).to.be.revertedWith("SwapLibrary: maxSlippage cannot be zero");

    await expect(
      fpa.initialize("The Name", "SYMB", admin.address, AddressZero, [Protocols.uniswap, _W("0.02"), swapCustomParams])
    ).to.be.revertedWith("PayoutAutomationBaseGelato: oracle address cannot be zero");

    let routerZeroAddr = ethers.utils.defaultAbiCoder.encode(["uint24", "address"], [_A("0.0005"), AddressZero]);

    await expect(
      fpa.initialize("The Name", "SYMB", admin.address, oracle.address, [Protocols.uniswap, _W("0.02"), routerZeroAddr])
    ).to.be.revertedWith("SwapLibrary: SwapRouter address cannot be zero");

    let zeroFeeTier = ethers.utils.defaultAbiCoder.encode(["uint24", "address"], [_A(0), ADDRESSES.SwapRouter]);

    await expect(
      fpa.initialize("The Name", "SYMB", admin.address, oracle.address, [Protocols.uniswap, _W("0.02"), zeroFeeTier])
    ).to.be.revertedWith("SwapLibrary: feeTier cannot be zero");

    await expect(
      fpa.initialize("The Name", "SYMB", admin.address, oracle.address, [
        Protocols.uniswap,
        _W("0.02"),
        swapCustomParams,
      ])
    )
      .to.emit(fpa, "OracleSet")
      .withArgs(oracle.address)
      .to.emit(fpa, "SwapConfigSet")
      .withArgs([Protocols.uniswap, _W("0.02"), swapCustomParams]);
=======
      fpa.initialize("The Name", "SYMB", admin, ZeroAddress, ADDRESSES.SwapRouter, _A("0.0005"))
    ).to.be.revertedWith("PayoutAutomationBaseGelato: oracle address cannot be zero");

    await expect(fpa.initialize("The Name", "SYMB", admin, oracle, ZeroAddress, _A("0.0005"))).to.be.revertedWith(
      "PayoutAutomationBaseGelato: SwapRouter address cannot be zero"
    );

    await expect(fpa.initialize("The Name", "SYMB", admin, oracle, ADDRESSES.SwapRouter, _A(0))).to.be.revertedWith(
      "PayoutAutomationBaseGelato: feeTier cannot be zero"
    );

    await expect(fpa.initialize("The Name", "SYMB", admin, oracle, ADDRESSES.SwapRouter, _A("0.0005")))
      .to.emit(fpa, "OracleSet")
      .withArgs(oracle)
      .to.emit(fpa, "SwapRouterSet")
      .withArgs(ADDRESSES.SwapRouter)
      .to.emit(fpa, "FeeTierSet")
      .withArgs(_A("0.0005"))
      .to.emit(fpa, "PriceToleranceSet")
      .withArgs(_W("0.02"));
>>>>>>> d102cd1a
  });

  it("Allows setting oracle", async () => {
    const { fpa, oracle, lp, signers, oracleSetter } = await helpers.loadFixture(forwardPayoutAutomationFixture);

<<<<<<< HEAD
    expect(await fpa.oracle()).to.equal(oracle.address);
    await expect(fpa.connect(lp).setOracle(AddressZero)).to.be.revertedWith(
      accessControlMessage(lp.address, null, "SET_ORACLE_ROLE")
    );

    await expect(fpa.connect(oracleSetter).setOracle(AddressZero)).to.be.revertedWith(
      "PayoutAutomationBaseGelato: oracle address cannot be zero"
    );
    await expect(fpa.connect(oracleSetter).setOracle(signers[1].address)) /* some random address */
=======
    expect(await fpa.oracle()).to.equal(oracle);
    await expect(fpa.connect(lp).setOracle(ZeroAddress)).to.be.revertedWith(
      accessControlMessage(lp, null, "GUARDIAN_ROLE")
    );

    await expect(fpa.connect(guardian).setOracle(ZeroAddress)).to.be.revertedWith(
      "PayoutAutomationBaseGelato: oracle address cannot be zero"
    );
    await expect(fpa.connect(guardian).setOracle(signers[1]) /* some random address */)
>>>>>>> d102cd1a
      .to.emit(fpa, "OracleSet")
      .withArgs(signers[1]);
    expect(await fpa.oracle()).to.equal(signers[1]);
  });

<<<<<<< HEAD
  it("Only SWAP_CONFIG_ROLE can set swap config", async () => {
    const { fpa, swapDefaultParams, swapConfigSetter, lp, signers } = await helpers.loadFixture(
      forwardPayoutAutomationFixture
    );

    await expect(fpa.connect(lp).setSwapConfig([Protocols.uniswap, _W("0.1"), swapDefaultParams])).to.be.revertedWith(
      accessControlMessage(lp.address, null, "SET_SWAP_CONFIG_ROLE")
    );
    // some random address as router
    let randomAddr = ethers.utils.defaultAbiCoder.encode(["uint24", "address"], [_A("0.0005"), signers[1].address]);
    await expect(fpa.connect(swapConfigSetter).setSwapConfig([Protocols.uniswap, _W("0.07"), randomAddr]))
      .to.emit(fpa, "SwapConfigSet")
      .withArgs([Protocols.uniswap, _W("0.07"), randomAddr]);
=======
  it("Allows setting swap router", async () => {
    const { fpa, lp, guardian, signers } = await helpers.loadFixture(forwardPayoutAutomationFixture);

    expect(await fpa.swapRouter()).to.equal(ADDRESSES.SwapRouter);
    await expect(fpa.connect(lp).setSwapRouter(ZeroAddress)).to.be.revertedWith(
      accessControlMessage(lp, null, "GUARDIAN_ROLE")
    );

    await expect(fpa.connect(guardian).setSwapRouter(ZeroAddress)).to.be.revertedWith(
      "PayoutAutomationBaseGelato: SwapRouter address cannot be zero"
    );
    await expect(fpa.connect(guardian).setSwapRouter(signers[1]) /* some random address */)
      .to.emit(fpa, "SwapRouterSet")
      .withArgs(signers[1]);
    expect(await fpa.swapRouter()).to.equal(signers[1]);
>>>>>>> d102cd1a
  });

  it("Only SET_ORACLE_ROLE can set oracle and SET_SWAP_CONFIG_ROLE can set swap config", async () => {
    const { fpa, swapDefaultParams, swapConfigSetter, oracleSetter, lp, signers } = await helpers.loadFixture(
      forwardPayoutAutomationFixture
    );

<<<<<<< HEAD
    await expect(fpa.connect(lp).setSwapConfig([Protocols.uniswap, _W("0.1"), swapDefaultParams])).to.be.revertedWith(
      accessControlMessage(lp.address, null, "SET_SWAP_CONFIG_ROLE")
    );
=======
    expect(await fpa.feeTier()).to.equal(_A("0.0005"));
    await expect(fpa.connect(lp).setFeeTier(_A(0))).to.be.revertedWith(accessControlMessage(lp, null, "GUARDIAN_ROLE"));
>>>>>>> d102cd1a

    await expect(fpa.connect(lp).setOracle(AddressZero)).to.be.revertedWith(
      accessControlMessage(lp.address, null, "SET_ORACLE_ROLE")
    );

    // some random address as router
    let randomAddr = ethers.utils.defaultAbiCoder.encode(["uint24", "address"], [_A("0.0005"), signers[1].address]);
    await expect(fpa.connect(swapConfigSetter).setSwapConfig([Protocols.uniswap, _W("0.07"), randomAddr]))
      .to.emit(fpa, "SwapConfigSet")
      .withArgs([Protocols.uniswap, _W("0.07"), randomAddr]);

<<<<<<< HEAD
    await expect(fpa.connect(oracleSetter).setOracle(signers[1].address))
      .to.emit(fpa, "OracleSet")
      .withArgs(signers[1].address);
    expect(await fpa.oracle()).to.equal(signers[1].address);
  });

  it("Allows setting swap config", async () => {
    const { fpa, lp, swapDefaultParams, swapConfigSetter, signers } = await helpers.loadFixture(
      forwardPayoutAutomationFixture
=======
    expect(await fpa.priceTolerance()).to.equal(_W("0.02"));
    await expect(fpa.connect(lp).setPriceTolerance(_W(0))).to.be.revertedWith(
      accessControlMessage(lp, null, "GUARDIAN_ROLE")
>>>>>>> d102cd1a
    );

    let swapConfig = await fpa.swapConfig();
    expect(swapConfig.protocol).to.equal(1);
    expect(swapConfig.maxSlippage).to.equal(_W("0.02"));
    expect(swapConfig.customParams).to.equal(swapDefaultParams);
    await expect(fpa.connect(lp).setSwapConfig([Protocols.uniswap, _W("0.05"), swapDefaultParams])).to.be.revertedWith(
      accessControlMessage(lp.address, null, "SET_SWAP_CONFIG_ROLE")
    );

    let routerZeroAddr = ethers.utils.defaultAbiCoder.encode(["uint24", "address"], [_A("0.0005"), AddressZero]);
    await expect(
      fpa.connect(swapConfigSetter).setSwapConfig([Protocols.uniswap, _W("0.02"), routerZeroAddr])
    ).to.be.revertedWith("SwapLibrary: SwapRouter address cannot be zero");

    await expect(fpa.connect(swapConfigSetter).setSwapConfig([3, _W("0.04"), swapDefaultParams])).to.be.reverted;

    await expect(
      fpa.connect(swapConfigSetter).setSwapConfig([Protocols.undefined, _W("0.04"), swapDefaultParams])
    ).to.be.revertedWith("SwapLibrary: invalid protocol");

    // some random address as router
    let randomAddr = ethers.utils.defaultAbiCoder.encode(["uint24", "address"], [_A("0.0005"), signers[1].address]);
    await expect(fpa.connect(swapConfigSetter).setSwapConfig([Protocols.uniswap, _W("0.06"), randomAddr]))
      .to.emit(fpa, "SwapConfigSet")
      .withArgs([Protocols.uniswap, _W("0.06"), randomAddr]);

    swapConfig = await fpa.swapConfig();
    expect(swapConfig.protocol).to.equal(1);
    expect(swapConfig.maxSlippage).to.equal(_W("0.06"));
    expect(swapConfig.customParams).to.equal(randomAddr);
  });

  it("Creates a policy resolution task when a policy is created", async () => {
    const { fpa, automate, rm, cust, currency, oracle } = await helpers.loadFixture(forwardPayoutAutomationFixture);

    await currency.connect(cust).approve(fpa, _A(2000));

    const start = await helpers.time.latest();

    // Create a new policy
    const tx = await fpa.connect(cust).newPolicy(rm, _W("0.6"), true, _A(1000), start + HOUR * 24, cust);

    // A task was created
    const triggerPolicySelector = rightPaddedFunctionSelector(rm, "triggerPolicy(uint256)");
    await expect(tx)
      .to.emit(automate, "TaskCreated")
      .withArgs(anyValue, rm, triggerPolicySelector, anyValue, ADDRESSES.ETH);

    // Workaround broken struct match - https://github.com/NomicFoundation/hardhat/issues/3833
    const receipt = await tx.wait();
    const event = await getTransactionEvent(automate.interface, receipt, "TaskCreated");

    const resolverArgs = ethers.AbiCoder.defaultAbiCoder().encode(
      ["address", "bytes"],
      [fpa.target, fpa.interface.encodeFunctionData("checker", [rm.target, makePolicyId(rm.target, 1)])]
    );
    expect(event.args[3]).to.deep.equal([[Module.RESOLVER], [resolverArgs]]);

    // The check for the task returns canExec = False
    const [canExec] = await fpa.checker(rm, makePolicyId(rm, 1));
    expect(canExec).to.be.false;

    // When the price drops the check still returns canExec = False because minDuration has not elapsed
    await oracle.setPrice(_E("0.59"));
    const [canExec2] = await fpa.checker(rm, makePolicyId(rm, 1));
    expect(canExec2).to.be.false;

    // After minDuration elapses it returns true
    await helpers.time.increase(HOUR);
    const [canExec3] = await fpa.checker(rm, makePolicyId(rm, 1));
    expect(canExec3).to.be.true;
  });

  it("Pays for gelato tx fee when resolving policies", async () => {
    const { pool, fpa, rm, cust, currency, oracle, gelato, automate } =
      await helpers.loadFixture(forwardPayoutAutomationFixture);

    await currency.connect(cust).approve(fpa, _A(2000));

    const start = await helpers.time.latest();

    // Initial price is 0.62 USDC per MATIC
    await oracle.setPrice(_W("0.62"));

    // Create a new policy that triggers under $0.57
    const creationTx = await fpa.connect(cust).newPolicy(rm, _W("0.57"), true, _A(1000), start + HOUR * 24, cust);
    const taskCreatedEvent = await getTransactionEvent(automate.interface, await creationTx.wait(), "TaskCreated");

    // Price drops below trigger price
    await helpers.time.increase(HOUR);
    await oracle.setPrice(_W("0.559"));

    // Task can now be executed
    const [canExec, payload] = await fpa.checker(rm, makePolicyId(rm, 1));
    expect(canExec).to.be.true;

    // Gelato triggers the policy
    const tx = await gelato.sendTransaction({ to: rm, data: payload });

    // Sanity check
    await expect(tx).to.emit(pool, "PolicyResolved").withArgs(rm, makePolicyId(rm, 1), _A(1000));

    // The fee was paid to gelato
    await expect(tx).to.changeEtherBalance(gelato, _W("0.013371337"));

    // The rest of the payout was transferred to the policy holder
    await expect(tx).to.changeTokenBalance(currency, cust, _A("999.992491") /* $1000 payout - $0.007509 fee */);

    // The task was removed from gelato
    await expect(tx).to.emit(automate, "TaskCancelled").withArgs(taskCreatedEvent.args.taskId, fpa);
  });

  it("Removes task on expiration", async () => {
    const { pool, fpa, rm, cust, currency, automate } = await helpers.loadFixture(forwardPayoutAutomationFixture);

    await currency.connect(cust).approve(fpa, _A(2000));

    const start = await helpers.time.latest();

    // Create a new policy that expires in 24 hours
    const creationTx = await fpa.connect(cust).newPolicy(rm, _W("0.57"), true, _A(1000), start + HOUR * 24, cust);
    const taskCreatedEvent = await getTransactionEvent(automate.interface, await creationTx.wait(), "TaskCreated");

    // Policy expires
    await helpers.time.increase(HOUR * 24);
    const policy = (await rm.getPolicyData(makePolicyId(rm, 1)))[0];
    const tx = await pool.expirePolicy([...policy]);

    // The task has been cancelled
    await expect(tx).to.emit(automate, "TaskCancelled").withArgs(taskCreatedEvent.args.taskId, fpa);

    // No funds were transferred to or from the customer
    await expect(tx).to.changeTokenBalance(currency, cust, 0);

    // No funds were transferred to or from the payout automation contract
    await expect(tx).to.changeTokenBalance(currency, fpa, 0);
    await expect(tx).to.changeEtherBalance(fpa, 0);
  });

<<<<<<< HEAD
  it("Gives 0 allowance to the swap router on initialization", async () => {
    const { fpa, currency, cust, rm, oracle } = await helpers.loadFixture(forwardPayoutAutomationFixture);

    // Initialized contract has 0 allowance on the router
    expect(await currency.allowance(fpa.address, ADDRESSES.SwapRouter)).to.equal(0);
=======
  it("Gives infinite allowance to the swap router on initialization", async () => {
    const { fpa, guardian, currency, signers, cust, rm, oracle } =
      await helpers.loadFixture(forwardPayoutAutomationFixture);

    // Initialized contract has infinite allowance on the router
    expect(await currency.allowance(fpa, ADDRESSES.SwapRouter)).to.equal(MaxUint256);

    // Changing router revokes allowance from old and grants to new
    await fpa.connect(guardian).setSwapRouter(signers[1]); // some random address
    expect(await currency.allowance(fpa, ADDRESSES.SwapRouter)).to.equal(0);
    expect(await currency.allowance(fpa, signers[1])).to.equal(MaxUint256);
    await fpa.connect(guardian).setSwapRouter(ADDRESSES.SwapRouter); // roll back the change
>>>>>>> d102cd1a

    // Creating / resolving policies does not change allowance
    const start = await helpers.time.latest();
    await currency.connect(cust).approve(fpa, _A(2000));
    await fpa.connect(cust).newPolicy(rm, _W("0.57"), true, _A(1000), start + HOUR * 24, cust);
    await helpers.time.increase(HOUR);
    await oracle.setPrice(_W("0.559"));
    await rm.triggerPolicy(makePolicyId(rm, 1));

<<<<<<< HEAD
    // After trigger the policy, the allowance should be 0 again
    expect(await currency.allowance(fpa.address, ADDRESSES.SwapRouter)).to.equal(0);
=======
    expect(await currency.allowance(fpa, ADDRESSES.SwapRouter)).to.be.closeTo(MaxUint256, _A(2000));
>>>>>>> d102cd1a
  });
});

describe("SwapRouterMock", () => {
  it("Works with payout automation", async () => {
<<<<<<< HEAD
    const { fpa, gelato, swapConfigSetter, currency, admin, cust, rm, oracle, swapRouter, wmatic } =
=======
    const { fpa, gelato, guardian, currency, admin, cust, rm, oracle, swapRouter, wmatic } =
>>>>>>> d102cd1a
      await helpers.loadFixture(swapRouterMockFixture);
    // Allow the payout automation contract to perform swaps
    await grantRole(hre, swapRouter.connect(admin), "SWAP_ROLE", fpa);

    // Use the mock swapRouter in the payout automation
<<<<<<< HEAD
    const swapDefaultParams = ethers.utils.defaultAbiCoder.encode(
      ["uint24", "address"],
      [_A("0.0005"), swapRouter.address]
    );
    await fpa.connect(swapConfigSetter).setSwapConfig([Protocols.uniswap, _W("0.05"), swapDefaultParams]);
=======
    await fpa.connect(guardian).setSwapRouter(swapRouter);
>>>>>>> d102cd1a

    // Create and trigger a policy
    const start = await helpers.time.latest();
    await oracle.setPrice(_W("0.62"));
    await currency.connect(cust).approve(fpa, _A(2000));
    await fpa.connect(cust).newPolicy(rm, _W("0.57"), true, _A(1000), start + HOUR * 24, cust);
    await helpers.time.increase(HOUR);
    await oracle.setPrice(_W("0.559"));
    const tx = await rm.triggerPolicy(makePolicyId(rm, 1));

    // After trigger the policy, the allowance should be 0 again
    expect(await currency.allowance(fpa.address, ADDRESSES.SwapRouter)).to.equal(0);

    // The exchange was made using the swap router funds
    await expect(tx).to.changeEtherBalance(gelato, _W("0.013371337")); // sanity check that the fee was paid
    await expect(tx).to.changeTokenBalance(wmatic, swapRouter, _W("-0.013371337"));
    await expect(tx).to.changeTokenBalance(currency, swapRouter, _A("0.007474") /* $0.007474 fee */);
  });

  it("Only allows withdrawing funds to guardian", async () => {
    const { guardian, currency, signers, swapRouter, wmatic } = await helpers.loadFixture(swapRouterMockFixture);

    expect(await swapRouter.hasRole(getRole("GUARDIAN_ROLE"), signers[1])).to.be.false;
    await expect(swapRouter.connect(signers[1]).withdraw(ADDRESSES.ETH, _W(1))).to.be.revertedWith(
      accessControlMessage(signers[1], null, "GUARDIAN_ROLE")
    );
    await expect(swapRouter.connect(signers[1]).withdraw(currency, _A(100))).to.be.revertedWith(
      accessControlMessage(signers[1], null, "GUARDIAN_ROLE")
    );

    await expect(swapRouter.connect(guardian).withdraw(wmatic, _W(1))).to.changeTokenBalance(wmatic, guardian, _W(1));
    await expect(swapRouter.connect(guardian).withdraw(currency, _A(100))).to.changeTokenBalance(
      currency,
      guardian,
      _A(100)
    );
  });

  it("Can do exactInputSingle swaps", async () => {
    const { currency, admin, oracle, marketMaker, swapRouter, wmatic } =
      await helpers.loadFixture(swapRouterMockFixture);

    const swapExactInputParams = [
      currency, // address tokenIn;
      wmatic, // address tokenOut;
      100, // uint24 fee;
      marketMaker, // address recipient;
      (await helpers.time.latest()) + 3600, // uint256 deadline;
      _A("10"), // uint256 amountIn;
      _W("15"), // uint256 amountOutMinimum;
      0, // uint160 sqrtPriceLimitX96;
    ];
    await expect(swapRouter.connect(marketMaker).exactInputSingle(swapExactInputParams)).to.be.revertedWith(
      accessControlMessage(marketMaker, null, "SWAP_ROLE")
    );
    await grantRole(hre, swapRouter.connect(admin), "SWAP_ROLE", marketMaker);
    await currency.connect(marketMaker).approve(swapRouter, _A(10));
    await oracle.setPrice(_W("0.64"));
    const swapTx = await swapRouter.connect(marketMaker).exactInputSingle(swapExactInputParams);
    await expect(swapTx).to.changeTokenBalance(currency, marketMaker, _A("-10"));
    await expect(swapTx).to.changeTokenBalance(wmatic, marketMaker, _W("15.625"));
  });

  it("Supports a configurable slippage", async () => {
    const { guardian, currency, admin, cust, oracle, marketMaker, swapRouter, wmatic } =
      await helpers.loadFixture(swapRouterMockFixture);
    expect(await swapRouter.slippage()).to.equal(_W("1"));
    await expect(swapRouter.connect(cust).setSlippage(_W("0.01"))).to.be.revertedWith(
      accessControlMessage(cust, null, "GUARDIAN_ROLE")
    );
    await expect(swapRouter.connect(guardian).setSlippage(_W("1.02")))
      .to.emit(swapRouter, "SlippageUpdated")
      .withArgs(_W("1.02"));

    await oracle.setPrice(_W("0.62")); // 1 MATIC = $0.62 + 2% = $0.6324.
    await grantRole(hre, swapRouter.connect(admin), "SWAP_ROLE", marketMaker);
    await currency.connect(marketMaker).approve(swapRouter, _A(10));

    let swapExactOutputParams = await makeExactOutputParams(marketMaker, _W("1"), _A("0.63"));
    await expect(swapRouter.connect(marketMaker).exactOutputSingle(swapExactOutputParams)).to.be.revertedWith(
      "amountInMaximum exceeded"
    );

    swapExactOutputParams = await makeExactOutputParams(marketMaker, _W("1"), _A("0.6324"));
    const swapOutputTx = await swapRouter.connect(marketMaker).exactOutputSingle(swapExactOutputParams);
    await expect(swapOutputTx).to.changeTokenBalance(currency, marketMaker, _A("-0.6324"));
    await expect(swapOutputTx).to.changeTokenBalance(wmatic, marketMaker, _W("1"));

    const swapExactInputParams = [
      currency, // address tokenIn;
      wmatic, // address tokenOut;
      100, // uint24 fee;
      marketMaker, // address recipient;
      (await helpers.time.latest()) + 3600, // uint256 deadline;
      _A("0.6324"), // uint256 amountIn;
      _W("1"), // uint256 amountOutMinimum;
      0, // uint160 sqrtPriceLimitX96;
    ];

    const swapInputTx = await swapRouter.connect(marketMaker).exactInputSingle(swapExactInputParams);
    await expect(swapInputTx).to.changeTokenBalance(currency, marketMaker, _A("-0.6324"));
    await expect(swapInputTx).to.changeTokenBalance(wmatic, marketMaker, _W("1"));
  });

  async function makeExactOutputParams(recipient, amountOut, amountInMaximum, params) {
    params = params || {};
    return [
      params.tokenIn || ADDRESSES.USDC, // address tokenIn;
      params.tokenOut || ADDRESSES.WMATIC, // address tokenOut;
      params.fee || 100, // uint24 fee;
      recipient, // address recipient;
      params.deadline || (await helpers.time.latest()) + 3600, // uint256 deadline;
      amountOut, // uint256 amountOut;
      amountInMaximum, // uint256 amountInMaximum;
      params.sqrtPriceLimitX96 || 0, // uint160 sqrtPriceLimitX96;
    ];
  }
});

async function swapRouterMockFixture() {
<<<<<<< HEAD
  const { fpa, gelato, guardian, swapConfigSetter, currency, admin, cust, rm, oracle, marketMaker, signers } =
=======
  const { fpa, gelato, guardian, currency, admin, cust, rm, oracle, marketMaker, signers } =
>>>>>>> d102cd1a
    await helpers.loadFixture(forwardPayoutAutomationFixture);

  const SwapRouterMock = await ethers.getContractFactory("SwapRouterMock");
  const swapRouter = await SwapRouterMock.deploy(admin, currency);
  await swapRouter.waitForDeployment();
  await grantRole(hre, swapRouter.connect(admin), "GUARDIAN_ROLE", guardian);
  await swapRouter.connect(guardian).setOracle(ADDRESSES.WMATIC, oracle);

  // Deposit some WMATIC in the swap router
  const marketMakerAddr = await ethers.resolveAddress(marketMaker);
  await helpers.setBalance(marketMakerAddr, _W(10000));
  const wmatic = await ethers.getContractAt("IWETH9", ADDRESSES.WMATIC);
  await wmatic.connect(marketMaker).deposit({ value: _W(1000) });
  await wmatic.connect(marketMaker).transfer(swapRouter, _W(1000));

  // Deposit some USDC in the swap router
  await currency.connect(marketMaker).transfer(swapRouter, _A(20000));

  return {
    fpa,
    gelato,
    guardian,
    swapConfigSetter,
    currency,
    admin,
    cust,
    rm,
    oracle,
    marketMaker,
    signers,
    SwapRouterMock,
    swapRouter,
    wmatic,
  };
}

async function forwardPayoutAutomationFixture() {
  await setupChain(48475972);

  const [owner, lp, cust, gelato, admin, guardian, oracleSetter, swapConfigSetter, marketMaker, ...signers] =
    await ethers.getSigners();

  const currency = await initForkCurrency(
    ADDRESSES.USDC,
    ADDRESSES.USDCWhale,
    [lp, cust, marketMaker],
    [_A("8000"), _A("500"), _A("100000")]
  );

  const pool = await deployPool({
    currency: currency,
    grantRoles: ["LEVEL1_ROLE", "LEVEL2_ROLE"],
    treasuryAddress: "0x87c47c9a5a2aa74ae714857d64911d9a091c25b1", // Random address
  });
  pool._A = _A;
  const poolAddr = await ethers.resolveAddress(pool);

  const srEtk = await addEToken(pool, {});
  const jrEtk = await addEToken(pool, {});

  const premiumsAccount = await deployPremiumsAccount(pool, { srEtk: srEtk, jrEtk: jrEtk });

  const accessManager = await ethers.getContractAt("AccessManager", await pool.access());

  await currency.connect(lp).approve(pool, MaxUint256);
  await currency.connect(cust).approve(pool, MaxUint256);
  await pool.connect(lp).deposit(srEtk, _A("5000"));
  await pool.connect(lp).deposit(jrEtk, _A("3000"));

  const PriceOracleMock = await ethers.getContractFactory("PriceOracleMock");
  const oracle = await PriceOracleMock.deploy(_W("0.62"));
  const oracleAddr = await ethers.resolveAddress(oracle);

  const PriceRiskModule = await ethers.getContractFactory("PriceRiskModule");
  const rm = await addRiskModule(pool, premiumsAccount, PriceRiskModule, {
    extraConstructorArgs: [_W("0.01")],
    extraArgs: [oracleAddr],
  });

  await grantComponentRole(hre, accessManager, rm, "PRICER_ROLE", owner);

  const newCdf = Array(Number(await rm.PRICE_SLOTS())).fill([_W("0.01"), _W("0.05"), _W("1.0")]);
  await rm.setCDF(24, newCdf);

  const AutomateMock = await ethers.getContractFactory("AutomateMock");
  const automate = await AutomateMock.deploy(gelato);
  const automateAddr = await ethers.resolveAddress(automate);

<<<<<<< HEAD
  const SwapLibrary = await ethers.getContractFactory("SwapLibrary");
  const swap = await SwapLibrary.deploy();
  // feeTier and Swap Router
  const swapDefaultParams = ethers.utils.defaultAbiCoder.encode(
    ["uint24", "address"],
    [_A("0.0005"), ADDRESSES.SwapRouter]
  );

  const ForwardPayoutAutomation = await ethers.getContractFactory("ForwardPayoutAutomation", {
    libraries: {
      SwapLibrary: swap.address,
    },
  });
  const fpa = await hre.upgrades.deployProxy(
    ForwardPayoutAutomation,
    ["The Name", "SYMB", admin.address, oracle.address, [Protocols.uniswap, _W("0.02"), swapDefaultParams]],
    {
      kind: "uups",
      constructorArgs: [pool.address, automate.address, ADDRESSES.WMATIC],
      unsafeAllowLinkedLibraries: true,
=======
  const ForwardPayoutAutomation = await ethers.getContractFactory("ForwardPayoutAutomation");
  const adminAddr = await ethers.resolveAddress(admin);
  const fpa = await hre.upgrades.deployProxy(
    ForwardPayoutAutomation,
    ["The Name", "SYMB", adminAddr, oracleAddr, ADDRESSES.SwapRouter, _A("0.0005")],
    {
      kind: "uups",
      constructorArgs: [poolAddr, automateAddr, ADDRESSES.WMATIC],
>>>>>>> d102cd1a
    }
  );

  await grantRole(hre, fpa.connect(admin), "GUARDIAN_ROLE", guardian);
  await grantRole(hre, fpa.connect(admin), "SET_SWAP_CONFIG_ROLE", swapConfigSetter);
  await grantRole(hre, fpa.connect(admin), "SET_ORACLE_ROLE", oracleSetter);

  return {
    accessManager,
    admin,
    automate,
    AutomateMock,
    currency,
    cust,
    ForwardPayoutAutomation,
    fpa,
    gelato,
    guardian,
    jrEtk,
    lp,
    swapConfigSetter,
    oracleSetter,
    marketMaker,
    oracle,
    owner,
    pool,
    premiumsAccount,
    PriceOracleMock,
    PriceRiskModule,
    rm,
    signers,
    srEtk,
    swapDefaultParams,
    SwapLibrary,
    swap,
  };
}<|MERGE_RESOLUTION|>--- conflicted
+++ resolved
@@ -73,28 +73,24 @@
   it("Should never allow reinitialization", async () => {
     const { fpa, lp, oracle } = await helpers.loadFixture(forwardPayoutAutomationFixture);
 
-    let swapCustomParams = ethers.utils.defaultAbiCoder.encode(
+    let swapCustomParams = ethers.AbiCoder.defaultAbiCoder().encode(
       ["uint24", "address"],
       [_A("0.0005"), ADDRESSES.SwapRouter]
     );
 
     await expect(
-<<<<<<< HEAD
-      fpa.initialize("Another Name", "SYMB", lp.address, oracle.address, [Protocols.uniswap, _W(0), swapCustomParams])
-=======
-      fpa.initialize("Another Name", "SYMB", lp, oracle, ADDRESSES.SwapRouter, _A("0.0005"))
->>>>>>> d102cd1a
+      fpa.initialize("Another Name", "SYMB", lp, oracle, [Protocols.uniswap, _W(0), swapCustomParams])
     ).to.be.revertedWith("Initializable: contract is already initialized");
   });
 
   it("Should check event methods are only callable by the pool", async () => {
     const { fpa, pool, lp } = await helpers.loadFixture(forwardPayoutAutomationFixture);
 
-    await expect(fpa.connect(lp).onPayoutReceived(pool.address, lp.address, 1, 0)).to.be.revertedWith(
+    await expect(fpa.connect(lp).onPayoutReceived(pool, lp, 1, 0)).to.be.revertedWith(
       "PayoutAutomationBase: The caller must be the PolicyPool"
     );
 
-    await expect(fpa.connect(lp).onPolicyExpired(pool.address, lp.address, 12)).to.be.revertedWith(
+    await expect(fpa.connect(lp).onPolicyExpired(pool, lp, 12)).to.be.revertedWith(
       "PayoutAutomationBase: The caller must be the PolicyPool"
     );
   });
@@ -106,179 +102,107 @@
     const fpa = await ForwardPayoutAutomation.deploy(pool, automate, ADDRESSES.WMATIC);
     await fpa.waitForDeployment();
 
-    let swapCustomParams = ethers.utils.defaultAbiCoder.encode(
+    let swapCustomParams = ethers.AbiCoder.defaultAbiCoder().encode(
       ["uint24", "address"],
       [_A("0.0005"), ADDRESSES.SwapRouter]
     );
 
     await expect(
-<<<<<<< HEAD
-      fpa.initialize("The Name", "SYMB", admin.address, oracle.address, [Protocols.uniswap, _W(0), swapCustomParams])
+      fpa.initialize("The Name", "SYMB", admin, oracle, [Protocols.uniswap, _W(0), swapCustomParams])
     ).to.be.revertedWith("SwapLibrary: maxSlippage cannot be zero");
 
     await expect(
-      fpa.initialize("The Name", "SYMB", admin.address, AddressZero, [Protocols.uniswap, _W("0.02"), swapCustomParams])
+      fpa.initialize("The Name", "SYMB", admin, ZeroAddress, [Protocols.uniswap, _W("0.02"), swapCustomParams])
     ).to.be.revertedWith("PayoutAutomationBaseGelato: oracle address cannot be zero");
 
-    let routerZeroAddr = ethers.utils.defaultAbiCoder.encode(["uint24", "address"], [_A("0.0005"), AddressZero]);
+    let routerZeroAddr = ethers.AbiCoder.defaultAbiCoder().encode(["uint24", "address"], [_A("0.0005"), ZeroAddress]);
 
     await expect(
-      fpa.initialize("The Name", "SYMB", admin.address, oracle.address, [Protocols.uniswap, _W("0.02"), routerZeroAddr])
+      fpa.initialize("The Name", "SYMB", admin, oracle, [Protocols.uniswap, _W("0.02"), routerZeroAddr])
     ).to.be.revertedWith("SwapLibrary: SwapRouter address cannot be zero");
 
-    let zeroFeeTier = ethers.utils.defaultAbiCoder.encode(["uint24", "address"], [_A(0), ADDRESSES.SwapRouter]);
+    let zeroFeeTier = ethers.AbiCoder.defaultAbiCoder().encode(["uint24", "address"], [_A(0), ADDRESSES.SwapRouter]);
 
     await expect(
-      fpa.initialize("The Name", "SYMB", admin.address, oracle.address, [Protocols.uniswap, _W("0.02"), zeroFeeTier])
+      fpa.initialize("The Name", "SYMB", admin, oracle, [Protocols.uniswap, _W("0.02"), zeroFeeTier])
     ).to.be.revertedWith("SwapLibrary: feeTier cannot be zero");
 
-    await expect(
-      fpa.initialize("The Name", "SYMB", admin.address, oracle.address, [
-        Protocols.uniswap,
-        _W("0.02"),
-        swapCustomParams,
-      ])
-    )
+    await expect(fpa.initialize("The Name", "SYMB", admin, oracle, [Protocols.uniswap, _W("0.02"), swapCustomParams]))
       .to.emit(fpa, "OracleSet")
-      .withArgs(oracle.address)
+      .withArgs(oracle)
       .to.emit(fpa, "SwapConfigSet")
       .withArgs([Protocols.uniswap, _W("0.02"), swapCustomParams]);
-=======
-      fpa.initialize("The Name", "SYMB", admin, ZeroAddress, ADDRESSES.SwapRouter, _A("0.0005"))
-    ).to.be.revertedWith("PayoutAutomationBaseGelato: oracle address cannot be zero");
-
-    await expect(fpa.initialize("The Name", "SYMB", admin, oracle, ZeroAddress, _A("0.0005"))).to.be.revertedWith(
-      "PayoutAutomationBaseGelato: SwapRouter address cannot be zero"
-    );
-
-    await expect(fpa.initialize("The Name", "SYMB", admin, oracle, ADDRESSES.SwapRouter, _A(0))).to.be.revertedWith(
-      "PayoutAutomationBaseGelato: feeTier cannot be zero"
-    );
-
-    await expect(fpa.initialize("The Name", "SYMB", admin, oracle, ADDRESSES.SwapRouter, _A("0.0005")))
-      .to.emit(fpa, "OracleSet")
-      .withArgs(oracle)
-      .to.emit(fpa, "SwapRouterSet")
-      .withArgs(ADDRESSES.SwapRouter)
-      .to.emit(fpa, "FeeTierSet")
-      .withArgs(_A("0.0005"))
-      .to.emit(fpa, "PriceToleranceSet")
-      .withArgs(_W("0.02"));
->>>>>>> d102cd1a
   });
 
   it("Allows setting oracle", async () => {
     const { fpa, oracle, lp, signers, oracleSetter } = await helpers.loadFixture(forwardPayoutAutomationFixture);
 
-<<<<<<< HEAD
-    expect(await fpa.oracle()).to.equal(oracle.address);
-    await expect(fpa.connect(lp).setOracle(AddressZero)).to.be.revertedWith(
-      accessControlMessage(lp.address, null, "SET_ORACLE_ROLE")
-    );
-
-    await expect(fpa.connect(oracleSetter).setOracle(AddressZero)).to.be.revertedWith(
-      "PayoutAutomationBaseGelato: oracle address cannot be zero"
-    );
-    await expect(fpa.connect(oracleSetter).setOracle(signers[1].address)) /* some random address */
-=======
     expect(await fpa.oracle()).to.equal(oracle);
     await expect(fpa.connect(lp).setOracle(ZeroAddress)).to.be.revertedWith(
-      accessControlMessage(lp, null, "GUARDIAN_ROLE")
-    );
-
-    await expect(fpa.connect(guardian).setOracle(ZeroAddress)).to.be.revertedWith(
+      accessControlMessage(lp, null, "SET_ORACLE_ROLE")
+    );
+
+    await expect(fpa.connect(oracleSetter).setOracle(ZeroAddress)).to.be.revertedWith(
       "PayoutAutomationBaseGelato: oracle address cannot be zero"
     );
-    await expect(fpa.connect(guardian).setOracle(signers[1]) /* some random address */)
->>>>>>> d102cd1a
+    await expect(fpa.connect(oracleSetter).setOracle(signers[1]) /* some random address */)
       .to.emit(fpa, "OracleSet")
       .withArgs(signers[1]);
     expect(await fpa.oracle()).to.equal(signers[1]);
   });
 
-<<<<<<< HEAD
   it("Only SWAP_CONFIG_ROLE can set swap config", async () => {
-    const { fpa, swapDefaultParams, swapConfigSetter, lp, signers } = await helpers.loadFixture(
-      forwardPayoutAutomationFixture
-    );
+    const { fpa, swapDefaultParams, swapConfigSetter, lp, signers } =
+      await helpers.loadFixture(forwardPayoutAutomationFixture);
 
     await expect(fpa.connect(lp).setSwapConfig([Protocols.uniswap, _W("0.1"), swapDefaultParams])).to.be.revertedWith(
-      accessControlMessage(lp.address, null, "SET_SWAP_CONFIG_ROLE")
+      accessControlMessage(lp, null, "SET_SWAP_CONFIG_ROLE")
     );
     // some random address as router
-    let randomAddr = ethers.utils.defaultAbiCoder.encode(["uint24", "address"], [_A("0.0005"), signers[1].address]);
+    const signerAddr = await ethers.resolveAddress(signers[1]);
+    let randomAddr = ethers.AbiCoder.defaultAbiCoder().encode(["uint24", "address"], [_A("0.0005"), signerAddr]);
     await expect(fpa.connect(swapConfigSetter).setSwapConfig([Protocols.uniswap, _W("0.07"), randomAddr]))
       .to.emit(fpa, "SwapConfigSet")
       .withArgs([Protocols.uniswap, _W("0.07"), randomAddr]);
-=======
-  it("Allows setting swap router", async () => {
-    const { fpa, lp, guardian, signers } = await helpers.loadFixture(forwardPayoutAutomationFixture);
-
-    expect(await fpa.swapRouter()).to.equal(ADDRESSES.SwapRouter);
-    await expect(fpa.connect(lp).setSwapRouter(ZeroAddress)).to.be.revertedWith(
-      accessControlMessage(lp, null, "GUARDIAN_ROLE")
-    );
-
-    await expect(fpa.connect(guardian).setSwapRouter(ZeroAddress)).to.be.revertedWith(
-      "PayoutAutomationBaseGelato: SwapRouter address cannot be zero"
-    );
-    await expect(fpa.connect(guardian).setSwapRouter(signers[1]) /* some random address */)
-      .to.emit(fpa, "SwapRouterSet")
-      .withArgs(signers[1]);
-    expect(await fpa.swapRouter()).to.equal(signers[1]);
->>>>>>> d102cd1a
   });
 
   it("Only SET_ORACLE_ROLE can set oracle and SET_SWAP_CONFIG_ROLE can set swap config", async () => {
-    const { fpa, swapDefaultParams, swapConfigSetter, oracleSetter, lp, signers } = await helpers.loadFixture(
-      forwardPayoutAutomationFixture
-    );
-
-<<<<<<< HEAD
+    const { fpa, swapDefaultParams, swapConfigSetter, oracleSetter, lp, signers } =
+      await helpers.loadFixture(forwardPayoutAutomationFixture);
+
     await expect(fpa.connect(lp).setSwapConfig([Protocols.uniswap, _W("0.1"), swapDefaultParams])).to.be.revertedWith(
-      accessControlMessage(lp.address, null, "SET_SWAP_CONFIG_ROLE")
-    );
-=======
-    expect(await fpa.feeTier()).to.equal(_A("0.0005"));
-    await expect(fpa.connect(lp).setFeeTier(_A(0))).to.be.revertedWith(accessControlMessage(lp, null, "GUARDIAN_ROLE"));
->>>>>>> d102cd1a
-
-    await expect(fpa.connect(lp).setOracle(AddressZero)).to.be.revertedWith(
-      accessControlMessage(lp.address, null, "SET_ORACLE_ROLE")
+      accessControlMessage(lp, null, "SET_SWAP_CONFIG_ROLE")
+    );
+
+    await expect(fpa.connect(lp).setOracle(ZeroAddress)).to.be.revertedWith(
+      accessControlMessage(lp, null, "SET_ORACLE_ROLE")
     );
 
     // some random address as router
-    let randomAddr = ethers.utils.defaultAbiCoder.encode(["uint24", "address"], [_A("0.0005"), signers[1].address]);
+    const signerAddr = await ethers.resolveAddress(signers[1]);
+    let randomAddr = ethers.AbiCoder.defaultAbiCoder().encode(["uint24", "address"], [_A("0.0005"), signerAddr]);
     await expect(fpa.connect(swapConfigSetter).setSwapConfig([Protocols.uniswap, _W("0.07"), randomAddr]))
       .to.emit(fpa, "SwapConfigSet")
       .withArgs([Protocols.uniswap, _W("0.07"), randomAddr]);
 
-<<<<<<< HEAD
-    await expect(fpa.connect(oracleSetter).setOracle(signers[1].address))
-      .to.emit(fpa, "OracleSet")
-      .withArgs(signers[1].address);
-    expect(await fpa.oracle()).to.equal(signers[1].address);
-  });
-
+    await expect(fpa.connect(oracleSetter).setOracle(signers[1])).to.emit(fpa, "OracleSet").withArgs(signerAddr);
+    expect(await fpa.oracle()).to.equal(signerAddr);
+  });
+
+  // eslint-disable-next-line no-restricted-syntax
   it("Allows setting swap config", async () => {
-    const { fpa, lp, swapDefaultParams, swapConfigSetter, signers } = await helpers.loadFixture(
-      forwardPayoutAutomationFixture
-=======
-    expect(await fpa.priceTolerance()).to.equal(_W("0.02"));
-    await expect(fpa.connect(lp).setPriceTolerance(_W(0))).to.be.revertedWith(
-      accessControlMessage(lp, null, "GUARDIAN_ROLE")
->>>>>>> d102cd1a
-    );
+    const { fpa, lp, swapDefaultParams, swapConfigSetter, signers } =
+      await helpers.loadFixture(forwardPayoutAutomationFixture);
 
     let swapConfig = await fpa.swapConfig();
     expect(swapConfig.protocol).to.equal(1);
     expect(swapConfig.maxSlippage).to.equal(_W("0.02"));
     expect(swapConfig.customParams).to.equal(swapDefaultParams);
     await expect(fpa.connect(lp).setSwapConfig([Protocols.uniswap, _W("0.05"), swapDefaultParams])).to.be.revertedWith(
-      accessControlMessage(lp.address, null, "SET_SWAP_CONFIG_ROLE")
-    );
-
-    let routerZeroAddr = ethers.utils.defaultAbiCoder.encode(["uint24", "address"], [_A("0.0005"), AddressZero]);
+      accessControlMessage(lp, null, "SET_SWAP_CONFIG_ROLE")
+    );
+
+    let routerZeroAddr = ethers.AbiCoder.defaultAbiCoder().encode(["uint24", "address"], [_A("0.0005"), ZeroAddress]);
     await expect(
       fpa.connect(swapConfigSetter).setSwapConfig([Protocols.uniswap, _W("0.02"), routerZeroAddr])
     ).to.be.revertedWith("SwapLibrary: SwapRouter address cannot be zero");
@@ -290,7 +214,8 @@
     ).to.be.revertedWith("SwapLibrary: invalid protocol");
 
     // some random address as router
-    let randomAddr = ethers.utils.defaultAbiCoder.encode(["uint24", "address"], [_A("0.0005"), signers[1].address]);
+    const signerAddr = await ethers.resolveAddress(signers[1]);
+    let randomAddr = ethers.AbiCoder.defaultAbiCoder().encode(["uint24", "address"], [_A("0.0005"), signerAddr]);
     await expect(fpa.connect(swapConfigSetter).setSwapConfig([Protocols.uniswap, _W("0.06"), randomAddr]))
       .to.emit(fpa, "SwapConfigSet")
       .withArgs([Protocols.uniswap, _W("0.06"), randomAddr]);
@@ -408,26 +333,11 @@
     await expect(tx).to.changeEtherBalance(fpa, 0);
   });
 
-<<<<<<< HEAD
   it("Gives 0 allowance to the swap router on initialization", async () => {
     const { fpa, currency, cust, rm, oracle } = await helpers.loadFixture(forwardPayoutAutomationFixture);
 
     // Initialized contract has 0 allowance on the router
-    expect(await currency.allowance(fpa.address, ADDRESSES.SwapRouter)).to.equal(0);
-=======
-  it("Gives infinite allowance to the swap router on initialization", async () => {
-    const { fpa, guardian, currency, signers, cust, rm, oracle } =
-      await helpers.loadFixture(forwardPayoutAutomationFixture);
-
-    // Initialized contract has infinite allowance on the router
-    expect(await currency.allowance(fpa, ADDRESSES.SwapRouter)).to.equal(MaxUint256);
-
-    // Changing router revokes allowance from old and grants to new
-    await fpa.connect(guardian).setSwapRouter(signers[1]); // some random address
     expect(await currency.allowance(fpa, ADDRESSES.SwapRouter)).to.equal(0);
-    expect(await currency.allowance(fpa, signers[1])).to.equal(MaxUint256);
-    await fpa.connect(guardian).setSwapRouter(ADDRESSES.SwapRouter); // roll back the change
->>>>>>> d102cd1a
 
     // Creating / resolving policies does not change allowance
     const start = await helpers.time.latest();
@@ -437,36 +347,25 @@
     await oracle.setPrice(_W("0.559"));
     await rm.triggerPolicy(makePolicyId(rm, 1));
 
-<<<<<<< HEAD
     // After trigger the policy, the allowance should be 0 again
-    expect(await currency.allowance(fpa.address, ADDRESSES.SwapRouter)).to.equal(0);
-=======
-    expect(await currency.allowance(fpa, ADDRESSES.SwapRouter)).to.be.closeTo(MaxUint256, _A(2000));
->>>>>>> d102cd1a
+    expect(await currency.allowance(fpa, ADDRESSES.SwapRouter)).to.equal(0);
   });
 });
 
 describe("SwapRouterMock", () => {
   it("Works with payout automation", async () => {
-<<<<<<< HEAD
     const { fpa, gelato, swapConfigSetter, currency, admin, cust, rm, oracle, swapRouter, wmatic } =
-=======
-    const { fpa, gelato, guardian, currency, admin, cust, rm, oracle, swapRouter, wmatic } =
->>>>>>> d102cd1a
       await helpers.loadFixture(swapRouterMockFixture);
     // Allow the payout automation contract to perform swaps
     await grantRole(hre, swapRouter.connect(admin), "SWAP_ROLE", fpa);
 
     // Use the mock swapRouter in the payout automation
-<<<<<<< HEAD
-    const swapDefaultParams = ethers.utils.defaultAbiCoder.encode(
+    const swapRouterAddr = await ethers.resolveAddress(swapRouter);
+    const swapDefaultParams = ethers.AbiCoder.defaultAbiCoder().encode(
       ["uint24", "address"],
-      [_A("0.0005"), swapRouter.address]
+      [_A("0.0005"), swapRouterAddr]
     );
     await fpa.connect(swapConfigSetter).setSwapConfig([Protocols.uniswap, _W("0.05"), swapDefaultParams]);
-=======
-    await fpa.connect(guardian).setSwapRouter(swapRouter);
->>>>>>> d102cd1a
 
     // Create and trigger a policy
     const start = await helpers.time.latest();
@@ -478,7 +377,7 @@
     const tx = await rm.triggerPolicy(makePolicyId(rm, 1));
 
     // After trigger the policy, the allowance should be 0 again
-    expect(await currency.allowance(fpa.address, ADDRESSES.SwapRouter)).to.equal(0);
+    expect(await currency.allowance(fpa, ADDRESSES.SwapRouter)).to.equal(0);
 
     // The exchange was made using the swap router funds
     await expect(tx).to.changeEtherBalance(gelato, _W("0.013371337")); // sanity check that the fee was paid
@@ -587,11 +486,7 @@
 });
 
 async function swapRouterMockFixture() {
-<<<<<<< HEAD
   const { fpa, gelato, guardian, swapConfigSetter, currency, admin, cust, rm, oracle, marketMaker, signers } =
-=======
-  const { fpa, gelato, guardian, currency, admin, cust, rm, oracle, marketMaker, signers } =
->>>>>>> d102cd1a
     await helpers.loadFixture(forwardPayoutAutomationFixture);
 
   const SwapRouterMock = await ethers.getContractFactory("SwapRouterMock");
@@ -680,37 +575,26 @@
   const automate = await AutomateMock.deploy(gelato);
   const automateAddr = await ethers.resolveAddress(automate);
 
-<<<<<<< HEAD
   const SwapLibrary = await ethers.getContractFactory("SwapLibrary");
   const swap = await SwapLibrary.deploy();
+  const swapAddr = await ethers.resolveAddress(swap);
   // feeTier and Swap Router
-  const swapDefaultParams = ethers.utils.defaultAbiCoder.encode(
+  const swapDefaultParams = ethers.AbiCoder.defaultAbiCoder().encode(
     ["uint24", "address"],
     [_A("0.0005"), ADDRESSES.SwapRouter]
   );
 
   const ForwardPayoutAutomation = await ethers.getContractFactory("ForwardPayoutAutomation", {
-    libraries: {
-      SwapLibrary: swap.address,
-    },
-  });
-  const fpa = await hre.upgrades.deployProxy(
-    ForwardPayoutAutomation,
-    ["The Name", "SYMB", admin.address, oracle.address, [Protocols.uniswap, _W("0.02"), swapDefaultParams]],
-    {
-      kind: "uups",
-      constructorArgs: [pool.address, automate.address, ADDRESSES.WMATIC],
-      unsafeAllowLinkedLibraries: true,
-=======
-  const ForwardPayoutAutomation = await ethers.getContractFactory("ForwardPayoutAutomation");
+    libraries: { SwapLibrary: swapAddr },
+  });
   const adminAddr = await ethers.resolveAddress(admin);
   const fpa = await hre.upgrades.deployProxy(
     ForwardPayoutAutomation,
-    ["The Name", "SYMB", adminAddr, oracleAddr, ADDRESSES.SwapRouter, _A("0.0005")],
+    ["The Name", "SYMB", adminAddr, oracleAddr, [Protocols.uniswap, _W("0.02"), swapDefaultParams]],
     {
       kind: "uups",
       constructorArgs: [poolAddr, automateAddr, ADDRESSES.WMATIC],
->>>>>>> d102cd1a
+      unsafeAllowLinkedLibraries: true,
     }
   );
 

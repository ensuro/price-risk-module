const { expect } = require("chai");
const hre = require("hardhat");
const { ethers } = hre;
const { ZeroAddress, MaxUint256 } = ethers;
const helpers = require("@nomicfoundation/hardhat-network-helpers");
const { anyUint } = require("@nomicfoundation/hardhat-chai-matchers/withArgs");
const { _W, _E, amountFunction, grantComponentRole, makePolicyId } = require("@ensuro/core/js/utils");
const {
  deployPool,
  deployPremiumsAccount,
  addRiskModule,
  addEToken,
  initForkCurrency,
  setupChain,
} = require("@ensuro/core/js/test-utils");

const HOUR = 3600;

hre.upgrades.silenceWarnings();

// enum
const Protocols = {
  undefined: 0,
  uniswap: 1,
};

describe("Test AAVE payout automation contracts", function () {
  let _A;

  const ADDRESSES = {
    USDC: "0x2791Bca1f2de4661ED88A30C99A7a9449Aa84174",
    aaveV3: "0x794a61358D6845594F94dc1DB02A252b5b4814aD",
    USDCWhale: "0xe7804c37c13166fF0b37F5aE0BB07A3aEbb6e245", // Random account with lot of USDC

    // From USDC reserve data
    aUSDC: "0x625E7708f30cA75bfd92586e17077590C60eb4cD",
    aUSDCDebtStable: "0x307ffe186F84a3bc2613D1eA417A5737D69A7007",
    aUSDCDebtVariable: "0xFCCf3cAbbe80101232d343252614b6A3eE81C989",

    WMATIC: "0x0d500B1d8E8eF31E21C99d1Db9A6444d3ADf1270",
    aWMATIC: "0x6d80113e533a2C0fe82EaBD35f1875DcEA89Ea97",

    AUTOMATE: "0x527a819db1eb0e34426297b03bae11F2f8B3A19E",
    SwapRouter: "0xE592427A0AEce92De3Edee1F18E0157C05861564",
  };

  beforeEach(async () => {
    const decimals = 6;
    _A = amountFunction(decimals);
  });

  ["AAVERepayPayoutAutomation", "AAVEBuyEthPayoutAutomation"].forEach((contractName) => {
    it(`Should fail if constructed with null address - ${contractName}`, async () => {
      const { pool, ...others } = await helpers.loadFixture(deployPoolFixture);
      const contractClass = others[contractName];
      await expect(
        contractClass.deploy(ZeroAddress, ADDRESSES.AUTOMATE, ADDRESSES.WMATIC, ZeroAddress)
      ).to.be.revertedWith("PayoutAutomationBase: policyPool_ cannot be the zero address");
      await expect(contractClass.deploy(pool, ADDRESSES.AUTOMATE, ADDRESSES.WMATIC, ZeroAddress)).to.be.revertedWith(
        `${contractName}: you must specify AAVE's Pool address`
      );
      await expect(contractClass.deploy(pool, ADDRESSES.AUTOMATE, ADDRESSES.WMATIC, ADDRESSES.aaveV3)).not.to.be
        .reverted;
    });

    it(`Should never allow reinitialization - ${contractName}`, async () => {
      const { pool, maticOracle, swapDefaultParams, lp, ...others } = await helpers.loadFixture(deployPoolFixture);
      const contractClass = others[contractName];
      const lpAddr = await ethers.resolveAddress(lp);
      const oracleAddr = await ethers.resolveAddress(maticOracle);
      const poolAddr = await ethers.resolveAddress(pool);
      const ps = await hre.upgrades.deployProxy(
        contractClass,
<<<<<<< HEAD
        ["The Name", "SYMB", lp.address, maticOracle.address, [Protocols.uniswap, _W("0.02"), swapDefaultParams]],
        {
          kind: "uups",
          constructorArgs: [pool.address, ADDRESSES.AUTOMATE, ADDRESSES.WMATIC, ADDRESSES.aaveV3],
          unsafeAllowLinkedLibraries: true,
=======
        ["The Name", "SYMB", lpAddr, oracleAddr, ADDRESSES.SwapRouter, _A("0.0005")],
        {
          kind: "uups",
          constructorArgs: [poolAddr, ADDRESSES.AUTOMATE, ADDRESSES.WMATIC, ADDRESSES.aaveV3],
>>>>>>> d102cd1a
        }
      );

      await expect(
<<<<<<< HEAD
        ps.initialize("Another Name", "SYMB", lp.address, maticOracle.address, [
          Protocols.uniswap,
          _W("0.02"),
          swapDefaultParams,
        ])
=======
        ps.initialize("Another Name", "SYMB", lp, maticOracle, ADDRESSES.SwapRouter, _A("0.0005"))
>>>>>>> d102cd1a
      ).to.be.revertedWith("Initializable: contract is already initialized");
    });
  });

  it("Should do infinite approval on initialization - AAVERepayPayoutAutomation", async () => {
    const ret = await helpers.loadFixture(deployPoolFixture);
    const { ps, currency } = await deployPoolWRepayAutoFixture(ret);
    expect(await currency.allowance(ps, ADDRESSES.aaveV3)).to.be.equal(MaxUint256);
  });

  it("Should do infinite approval on initialization - AAVEBuyEthPayoutAutomation", async () => {
    const ret = await helpers.loadFixture(deployPoolFixture);
    const { ps, wmatic } = await deployPoolWBuyEthAutoFixture(ret);
    expect(await wmatic.allowance(ps, ADDRESSES.aaveV3)).to.be.equal(MaxUint256);
  });

  it("Can create the policy through the ps and since there's no debt, deposits in AAVE", async () => {
    const ret = await helpers.loadFixture(deployPoolFixture);
    const { pool, ps, rm, oracle, currency, aUSDC, cust } = await deployPoolWRepayAutoFixture(ret);
    const start = await helpers.time.latest();
    await currency.connect(cust).approve(ps, _A(2000));

    // Create two policies, one with 1400 as price and the other with 1200
    const policyId = makePolicyId(rm, 1);
    await expect(ps.connect(cust).newPolicy(rm, _W(1400), true, _A(1000), start + HOUR * 24, cust))
      .to.emit(ps, "Transfer")
      .withArgs(ZeroAddress, cust, policyId)
      .to.emit(pool, "Transfer")
      .withArgs(ZeroAddress, ps, policyId);

    await expect(ps.connect(cust).newPolicy(rm, _W(1200), true, _A(700), start + HOUR * 24, cust)).not.to.be.reverted;

    const policyId2 = makePolicyId(rm, 2);

    expect(await pool.ownerOf(policyId)).to.be.equal(ps);
    expect(await ps.ownerOf(policyId)).to.be.equal(cust);
    expect(await pool.ownerOf(policyId2)).to.be.equal(ps);
    expect(await ps.ownerOf(policyId2)).to.be.equal(cust);

    await helpers.time.increase(HOUR);
    await oracle.setPrice(_E("1390"));
    await expect(() => rm.triggerPolicy(policyId)).to.changeTokenBalance(aUSDC, cust, _A("999.992919"));

    await helpers.time.increase(HOUR * 24);
    const policy2 = (await rm.getPolicyData(policyId2))[0];
    await expect(pool.expirePolicy([...policy2])).not.to.be.reverted;

    // Pool NFT ownership doesn't changes when policies are triggered or expired
    expect(await pool.ownerOf(policyId)).to.be.equal(ps);
    expect(await pool.ownerOf(policyId2)).to.be.equal(ps);
    // But FPS NFTs are burnt
    await expect(ps.ownerOf(policyId)).to.be.revertedWith("ERC721: invalid token ID");
    await expect(ps.ownerOf(policyId2)).to.be.revertedWith("ERC721: invalid token ID");
  });

  it("Can create policies that when triggered repay stable and variable debt", async () => {
    const ret = await helpers.loadFixture(deployPoolFixture);
    const { pool, ps, rm, oracle, currency, aave, aUSDCDebtStable, aUSDCDebtVariable, wmatic, aUSDC, cust, cust2 } =
      await deployPoolWRepayAutoFixture(ret);
    const start = await helpers.time.latest();

    await currency.connect(cust).approve(ps, MaxUint256);

    await depositAndTakeDebt(aave, currency, wmatic, aUSDCDebtStable, cust, _E("10000"), _A(1300));
    await depositAndTakeDebt(aave, currency, wmatic, aUSDCDebtVariable, cust2, _E("10000"), _A(800));

    // Create two policies, one with 1400 as price and the other with 1200
    const policyId = makePolicyId(rm, 1);
    await expect(ps.connect(cust).newPolicy(rm, _W(1400), true, _A(1000), start + HOUR * 24, cust))
      .to.emit(ps, "Transfer")
      .withArgs(ZeroAddress, cust, policyId)
      .to.emit(pool, "Transfer")
      .withArgs(ZeroAddress, ps, policyId);

    // Paid by cust, but onBehalfOf cust2
    await expect(ps.connect(cust).newPolicy(rm, _W(1200), true, _A(700), start + HOUR * 24, cust2)).not.to.be.reverted;

    const policyId2 = makePolicyId(rm, 2);

    expect(await pool.ownerOf(policyId)).to.be.equal(ps);
    expect(await ps.ownerOf(policyId)).to.be.equal(cust);
    expect(await pool.ownerOf(policyId2)).to.be.equal(ps);
    expect(await ps.ownerOf(policyId2)).to.be.equal(cust2);

    await helpers.time.increase(HOUR);
    await oracle.setPrice(_E("1190"));

    // Repays stable debt
    let before = await aUSDCDebtStable.balanceOf(cust);
    await expect(rm.triggerPolicy(policyId)).to.emit(currency, "Transfer").withArgs(ps, aUSDC, anyUint);
    expect(before - (await aUSDCDebtStable.balanceOf(cust))).to.be.closeTo(_A(1000), _A("0.01"));

    // Repays variable debt
    before = await aUSDCDebtVariable.balanceOf(cust2);
    await expect(rm.triggerPolicy(policyId2)).to.emit(currency, "Transfer").withArgs(ps, aUSDC, anyUint);
    expect(before - (await aUSDCDebtVariable.balanceOf(cust2))).to.be.closeTo(_A(700), _A("0.01"));
  });

  it("Can create policies that when triggered repay mixed stable and variable debt", async () => {
    const ret = await helpers.loadFixture(deployPoolFixture);
    const { pool, ps, rm, oracle, currency, aave, aUSDCDebtStable, aUSDCDebtVariable, wmatic, aUSDC, cust } =
      await deployPoolWRepayAutoFixture(ret);
    const start = await helpers.time.latest();

    await currency.connect(cust).approve(ps, MaxUint256);

    await depositAndTakeDebt(aave, currency, wmatic, aUSDCDebtStable, cust, _E("5000"), _A(300));
    await depositAndTakeDebt(aave, currency, wmatic, aUSDCDebtVariable, cust, _E("5000"), _A(400));

    const policyId = makePolicyId(rm, 1);
    await expect(ps.connect(cust).newPolicy(rm, _W(1400), true, _A(1000), start + HOUR * 24, cust))
      .to.emit(ps, "Transfer")
      .withArgs(ZeroAddress, cust, policyId)
      .to.emit(pool, "Transfer")
      .withArgs(ZeroAddress, ps, policyId);

    await helpers.time.increase(HOUR);
    await oracle.setPrice(_E("1390"));

    // Repays stable debt
    // let before = {
    //   usdc: await currency.balanceOf(cust.address),
    //   stable: await aUSDCDebtStable.balanceOf(cust.address),
    //   variable: await aUSDCDebtVariable.balanceOf(cust.address),
    // };
    await expect(rm.triggerPolicy(policyId))
      .to.emit(currency, "Transfer")
      //      .withArgs(ps.address, aUSDC.address, before.stable)
      .to.emit(currency, "Transfer")
      //      .withArgs(ps.address, aUSDC.address, before.variable)
      .to.emit(currency, "Transfer");
    //      .withArgs(ps.address, aUSDC.address, _A(1000).sub(before.stable.add(before.variable)));
    // Disabled the .withArgs because it might have small differences

    expect(await aUSDCDebtStable.balanceOf(cust)).to.be.equal(0);
    expect(await aUSDCDebtVariable.balanceOf(cust)).to.be.equal(0);
    expect(await aUSDC.balanceOf(cust)).to.be.closeTo(_A(300), _A("0.05"));
  });

  it("Can create the policy through the BuyEth ps and deposits in AAVE", async () => {
    const ret = await helpers.loadFixture(deployPoolFixture);
    const { pool, ps, rm, oracle, currency, aave, cust, wmatic, aWMATIC, maticOracle } =
      await deployPoolWBuyEthAutoFixture(ret);
    const start = await helpers.time.latest();
    await currency.connect(cust).approve(ps, _A(2000));

    // Create two policies, one with 1400 as price and the other with 1200
    const policyId = makePolicyId(rm, 1);
    await expect(ps.connect(cust).newPolicy(rm, _W(1400), true, _A(1000), start + HOUR * 24, cust))
      .to.emit(ps, "Transfer")
      .withArgs(ZeroAddress, cust, policyId)
      .to.emit(pool, "Transfer")
      .withArgs(ZeroAddress, ps, policyId);

    await expect(ps.connect(cust).newPolicy(rm, _W(1200), true, _A("0.005"), start + HOUR * 24, cust)).not.to.be
      .reverted;

    const policyId2 = makePolicyId(rm, 2);

    expect(await pool.ownerOf(policyId)).to.be.equal(ps);
    expect(await ps.ownerOf(policyId)).to.be.equal(cust);
    expect(await pool.ownerOf(policyId2)).to.be.equal(ps);
    expect(await ps.ownerOf(policyId2)).to.be.equal(cust);

    await helpers.time.increase(HOUR);
    await oracle.setPrice(_E("1390"));

    // Uniswap Price is ~0.53 - Setting the oracle at 0.5 should revert the operation
    await maticOracle.setPrice(_E("0.5"));
    await expect(rm.triggerPolicy(policyId)).to.be.revertedWith("Too little received");

    // In this case should be accepted because even when Uni price is more expensive, is within 2% accepted
    // difference
    await maticOracle.setPrice(_E("0.52"));

    await expect(rm.triggerPolicy(policyId))
      .to.emit(aave, "Supply")
      .withArgs(wmatic, ps, cust, _E("1888.981483488424431571"), 0);

    expect(await aWMATIC.balanceOf(cust)).to.be.closeTo(_E("1888.98"), _E("0.10"));

    // Trying to trigger policyId2 fails because payout is not enough to cover Gelato's fee
    await oracle.setPrice(_E("1190"));
    await expect(rm.triggerPolicy(policyId2)).to.be.revertedWith(
      "AAVEBuyEthPayoutAutomation: the payout is not enough to cover the tx fees"
    );

    await helpers.time.increase(HOUR * 24);
    const policy2 = (await rm.getPolicyData(policyId2))[0];
    await expect(pool.expirePolicy([...policy2])).not.to.be.reverted;
  });

  async function depositAndTakeDebt(aave, usdc, wmatic, debtToken, user, depositAmount, borrowAmount) {
    await wmatic.connect(user).approve(aave, MaxUint256);
    await aave.connect(user).deposit(wmatic, depositAmount, user, 0);
    const debtTokenAddr = await ethers.resolveAddress(debtToken);
    await aave.connect(user).borrow(usdc, borrowAmount, debtTokenAddr == ADDRESSES.aUSDCDebtStable ? 1 : 2, 0, user);

    expect(await debtToken.balanceOf(user)).to.be.closeTo(borrowAmount, _A("0.0001"));
  }

  async function deployPoolFixture() {
<<<<<<< HEAD
    await fork(47719249);
=======
    await setupChain(47719249);
>>>>>>> d102cd1a

    const [owner, lp, cust, cust2, gelato, wmaticWhale, ...signers] = await ethers.getSigners();

    const currency = await initForkCurrency(
      ADDRESSES.USDC,
      ADDRESSES.USDCWhale,
      [lp, cust, cust2],
      [_A("10000"), _A("10000"), _A("10000")]
    );

    const aave = await ethers.getContractAt("IPool", ADDRESSES.aaveV3);

    // Transfer some wmatic to the customers
    const wmatic = await ethers.getContractAt("IWETH9", ADDRESSES.WMATIC);

    await helpers.setBalance(wmaticWhale.address, _E("1000000"));
    await wmatic.connect(wmaticWhale).deposit({ value: _E("900000") });
    await wmatic.connect(wmaticWhale).transfer(cust, _E("10000"));
    await wmatic.connect(wmaticWhale).transfer(cust2, _E("10000"));

    await currency.connect(lp).transfer(cust, _A(500));

    const pool = await deployPool({
      currency: ADDRESSES.USDC,
      grantRoles: ["LEVEL1_ROLE", "LEVEL2_ROLE"],
      treasuryAddress: "0x87c47c9a5a2aa74ae714857d64911d9a091c25b1", // Random address
    });
    pool._A = _A;

    const srEtk = await addEToken(pool, {});
    const jrEtk = await addEToken(pool, {});

    const premiumsAccount = await deployPremiumsAccount(pool, { srEtk: srEtk, jrEtk: jrEtk });

    const accessManager = await ethers.getContractAt("AccessManager", await pool.access());

    await currency.connect(lp).approve(pool, _A("8000"));
    await currency.connect(cust).approve(pool, _A("500"));
    await pool.connect(lp).deposit(srEtk, _A("5000"));
    await pool.connect(lp).deposit(jrEtk, _A("3000"));

    const PriceOracleMock = await ethers.getContractFactory("PriceOracleMock");
    const oracle = await PriceOracleMock.deploy(_W(1500));
    const oracleAddr = await ethers.resolveAddress(oracle);
    const maticOracle = await PriceOracleMock.deploy(_W("0.6"));

    const PriceRiskModule = await ethers.getContractFactory("PriceRiskModule");
    const rm = await addRiskModule(pool, premiumsAccount, PriceRiskModule, {
      extraConstructorArgs: [_W("0.01")],
      extraArgs: [oracleAddr],
    });

    await grantComponentRole(hre, accessManager, rm, "PRICER_ROLE", owner);

    const newCdf = Array(Number(await rm.PRICE_SLOTS())).fill([_W("0.01"), _W("0.05"), _W("1.0")]);
    await rm.setCDF(24, newCdf);

    const SwapLibrary = await ethers.getContractFactory("SwapLibrary");
    const swap = await SwapLibrary.deploy();

    const swapDefaultParams = ethers.utils.defaultAbiCoder.encode(
      ["uint24", "address"],
      [_A("0.0005"), ADDRESSES.SwapRouter]
    );

    const AAVERepayPayoutAutomation = await ethers.getContractFactory("AAVERepayPayoutAutomation", {
      libraries: {
        SwapLibrary: swap.address,
      },
    });
    const AAVEBuyEthPayoutAutomation = await ethers.getContractFactory("AAVEBuyEthPayoutAutomation", {
      libraries: {
        SwapLibrary: swap.address,
      },
    });

    return {
      pool,
      currency,
      wmatic,
      aave,
      accessManager,
      jrEtk,
      srEtk,
      premiumsAccount,
      rm,
      oracle,
      maticOracle,
      PriceRiskModule,
      PriceOracleMock,
      AAVERepayPayoutAutomation,
      AAVEBuyEthPayoutAutomation,
      lp,
      cust,
      cust2,
      gelato,
      signers,
      SwapLibrary,
      swap,
      swapDefaultParams,
    };
  }

  async function deployPoolWRepayAutoFixture(ret) {
    const AutomateMock = await ethers.getContractFactory("AutomateMock");
    const automate = await AutomateMock.deploy(ret.gelato);

    const automateAddr = await ethers.resolveAddress(automate);
    const poolAddr = await ethers.resolveAddress(ret.pool);
    const lpAddr = await ethers.resolveAddress(ret.lp);
    const oracleAddr = await ethers.resolveAddress(ret.maticOracle);

    const ps = await hre.upgrades.deployProxy(
      ret.AAVERepayPayoutAutomation,
<<<<<<< HEAD
      [
        "The Name",
        "SYMB",
        ret.lp.address,
        ret.maticOracle.address,
        [Protocols.uniswap, _W("0.02"), ret.swapDefaultParams],
      ],
      {
        kind: "uups",
        constructorArgs: [ret.pool.address, automate.address, ADDRESSES.WMATIC, ADDRESSES.aaveV3],
        unsafeAllowLinkedLibraries: true,
=======
      ["The Name", "SYMB", lpAddr, oracleAddr, ADDRESSES.SwapRouter, _A("0.0005")],
      {
        kind: "uups",
        constructorArgs: [poolAddr, automateAddr, ADDRESSES.WMATIC, ADDRESSES.aaveV3],
>>>>>>> d102cd1a
      }
    );

    const aUSDC = await ethers.getContractAt("IERC20Metadata", ADDRESSES.aUSDC);
    const aUSDCDebtVariable = await ethers.getContractAt("IERC20Metadata", ADDRESSES.aUSDCDebtVariable);
    const aUSDCDebtStable = await ethers.getContractAt("IERC20Metadata", ADDRESSES.aUSDCDebtStable);

    return { ps, automate, AutomateMock, aUSDC, aUSDCDebtStable, aUSDCDebtVariable, ...ret };
  }

  async function deployPoolWBuyEthAutoFixture(ret) {
    const AutomateMock = await ethers.getContractFactory("AutomateMock");
    const automate = await AutomateMock.deploy(ret.gelato);

    const automateAddr = await ethers.resolveAddress(automate);
    const poolAddr = await ethers.resolveAddress(ret.pool);
    const lpAddr = await ethers.resolveAddress(ret.lp);
    const maticOracleAddr = await ethers.resolveAddress(ret.maticOracle);

    const ps = await hre.upgrades.deployProxy(
      ret.AAVEBuyEthPayoutAutomation,
<<<<<<< HEAD
      [
        "The Name",
        "SYMB",
        ret.lp.address,
        ret.maticOracle.address,
        [Protocols.uniswap, _W("0.02"), ret.swapDefaultParams],
      ],
      {
        kind: "uups",
        constructorArgs: [ret.pool.address, automate.address, ADDRESSES.WMATIC, ADDRESSES.aaveV3],
        unsafeAllowLinkedLibraries: true,
=======
      ["The Name", "SYMB", lpAddr, maticOracleAddr, ADDRESSES.SwapRouter, _A("0.0005")],
      {
        kind: "uups",
        constructorArgs: [poolAddr, automateAddr, ADDRESSES.WMATIC, ADDRESSES.aaveV3],
>>>>>>> d102cd1a
      }
    );
    const aWMATIC = await ethers.getContractAt("IERC20Metadata", ADDRESSES.aWMATIC);
    return { ps, automate, AutomateMock, aWMATIC, ...ret };
  }
});<|MERGE_RESOLUTION|>--- conflicted
+++ resolved
@@ -71,31 +71,16 @@
       const poolAddr = await ethers.resolveAddress(pool);
       const ps = await hre.upgrades.deployProxy(
         contractClass,
-<<<<<<< HEAD
-        ["The Name", "SYMB", lp.address, maticOracle.address, [Protocols.uniswap, _W("0.02"), swapDefaultParams]],
-        {
-          kind: "uups",
-          constructorArgs: [pool.address, ADDRESSES.AUTOMATE, ADDRESSES.WMATIC, ADDRESSES.aaveV3],
-          unsafeAllowLinkedLibraries: true,
-=======
-        ["The Name", "SYMB", lpAddr, oracleAddr, ADDRESSES.SwapRouter, _A("0.0005")],
+        ["The Name", "SYMB", lpAddr, oracleAddr, [Protocols.uniswap, _W("0.02"), swapDefaultParams]],
         {
           kind: "uups",
           constructorArgs: [poolAddr, ADDRESSES.AUTOMATE, ADDRESSES.WMATIC, ADDRESSES.aaveV3],
->>>>>>> d102cd1a
+          unsafeAllowLinkedLibraries: true,
         }
       );
 
       await expect(
-<<<<<<< HEAD
-        ps.initialize("Another Name", "SYMB", lp.address, maticOracle.address, [
-          Protocols.uniswap,
-          _W("0.02"),
-          swapDefaultParams,
-        ])
-=======
-        ps.initialize("Another Name", "SYMB", lp, maticOracle, ADDRESSES.SwapRouter, _A("0.0005"))
->>>>>>> d102cd1a
+        ps.initialize("Another Name", "SYMB", lp, maticOracle, [Protocols.uniswap, _W("0.02"), swapDefaultParams])
       ).to.be.revertedWith("Initializable: contract is already initialized");
     });
   });
@@ -298,11 +283,7 @@
   }
 
   async function deployPoolFixture() {
-<<<<<<< HEAD
-    await fork(47719249);
-=======
     await setupChain(47719249);
->>>>>>> d102cd1a
 
     const [owner, lp, cust, cust2, gelato, wmaticWhale, ...signers] = await ethers.getSigners();
 
@@ -318,7 +299,8 @@
     // Transfer some wmatic to the customers
     const wmatic = await ethers.getContractAt("IWETH9", ADDRESSES.WMATIC);
 
-    await helpers.setBalance(wmaticWhale.address, _E("1000000"));
+    const wmaticWhaleAddr = await ethers.resolveAddress(wmaticWhale);
+    await helpers.setBalance(wmaticWhaleAddr, _E("1000000"));
     await wmatic.connect(wmaticWhale).deposit({ value: _E("900000") });
     await wmatic.connect(wmaticWhale).transfer(cust, _E("10000"));
     await wmatic.connect(wmaticWhale).transfer(cust2, _E("10000"));
@@ -362,21 +344,18 @@
 
     const SwapLibrary = await ethers.getContractFactory("SwapLibrary");
     const swap = await SwapLibrary.deploy();
-
-    const swapDefaultParams = ethers.utils.defaultAbiCoder.encode(
+    const swapAddr = await ethers.resolveAddress(swap);
+
+    const swapDefaultParams = ethers.AbiCoder.defaultAbiCoder().encode(
       ["uint24", "address"],
       [_A("0.0005"), ADDRESSES.SwapRouter]
     );
 
     const AAVERepayPayoutAutomation = await ethers.getContractFactory("AAVERepayPayoutAutomation", {
-      libraries: {
-        SwapLibrary: swap.address,
-      },
+      libraries: { SwapLibrary: swapAddr },
     });
     const AAVEBuyEthPayoutAutomation = await ethers.getContractFactory("AAVEBuyEthPayoutAutomation", {
-      libraries: {
-        SwapLibrary: swap.address,
-      },
+      libraries: { SwapLibrary: swapAddr },
     });
 
     return {
@@ -417,24 +396,11 @@
 
     const ps = await hre.upgrades.deployProxy(
       ret.AAVERepayPayoutAutomation,
-<<<<<<< HEAD
-      [
-        "The Name",
-        "SYMB",
-        ret.lp.address,
-        ret.maticOracle.address,
-        [Protocols.uniswap, _W("0.02"), ret.swapDefaultParams],
-      ],
-      {
-        kind: "uups",
-        constructorArgs: [ret.pool.address, automate.address, ADDRESSES.WMATIC, ADDRESSES.aaveV3],
-        unsafeAllowLinkedLibraries: true,
-=======
-      ["The Name", "SYMB", lpAddr, oracleAddr, ADDRESSES.SwapRouter, _A("0.0005")],
+      ["The Name", "SYMB", lpAddr, oracleAddr, [Protocols.uniswap, _W("0.02"), ret.swapDefaultParams]],
       {
         kind: "uups",
         constructorArgs: [poolAddr, automateAddr, ADDRESSES.WMATIC, ADDRESSES.aaveV3],
->>>>>>> d102cd1a
+        unsafeAllowLinkedLibraries: true,
       }
     );
 
@@ -456,24 +422,11 @@
 
     const ps = await hre.upgrades.deployProxy(
       ret.AAVEBuyEthPayoutAutomation,
-<<<<<<< HEAD
-      [
-        "The Name",
-        "SYMB",
-        ret.lp.address,
-        ret.maticOracle.address,
-        [Protocols.uniswap, _W("0.02"), ret.swapDefaultParams],
-      ],
-      {
-        kind: "uups",
-        constructorArgs: [ret.pool.address, automate.address, ADDRESSES.WMATIC, ADDRESSES.aaveV3],
-        unsafeAllowLinkedLibraries: true,
-=======
-      ["The Name", "SYMB", lpAddr, maticOracleAddr, ADDRESSES.SwapRouter, _A("0.0005")],
+      ["The Name", "SYMB", lpAddr, maticOracleAddr, [Protocols.uniswap, _W("0.02"), ret.swapDefaultParams]],
       {
         kind: "uups",
         constructorArgs: [poolAddr, automateAddr, ADDRESSES.WMATIC, ADDRESSES.aaveV3],
->>>>>>> d102cd1a
+        unsafeAllowLinkedLibraries: true,
       }
     );
     const aWMATIC = await ethers.getContractAt("IERC20Metadata", ADDRESSES.aWMATIC);
